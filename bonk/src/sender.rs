--- conflicted
+++ resolved
@@ -45,31 +45,18 @@
     bloxroute_api_key: Option<String>,
     zeroslot_api_key: Option<String>,
     amount_in: u64,
-<<<<<<< HEAD
     // Pre-computed optimizations
     base_instructions: Vec<Instruction>,
     tip_addresses: TipAddresses,
     http_client: Arc<reqwest::Client>,
     backup_rpc_client: Arc<RpcClient>,
     jito_client: Option<jito::Client>,
-=======
-    // Pre-computed transaction templates
-    base_instructions: Vec<Instruction>,
-    tip_addresses: TipAddresses,
-    // Cached HTTP clients
-    http_client: reqwest::Client,
-    backup_rpc_client: Arc<RpcClient>,
->>>>>>> 205343fb
 }
 
 #[derive(Clone)]
 struct TipAddresses {
     zeroslot: Pubkey,
-<<<<<<< HEAD
     bloxroute: Pubkey, 
-=======
-    bloxroute: Pubkey,
->>>>>>> 205343fb
     jito: Pubkey,
 }
 
@@ -95,11 +82,7 @@
             latest_blockhash.clone(),
         ));
 
-<<<<<<< HEAD
         // Pre-compute base instructions (everything except swap instruction)
-=======
-        // Pre-compute base instructions (everything except swap calculation)
->>>>>>> 205343fb
         let base_instructions = Self::build_base_instructions(&keypair, token_mint, amount_in);
         
         // Pre-define tip addresses
@@ -109,31 +92,21 @@
             jito: pubkey!("DfXygSm4jCyNCybVYYK6DwvWqjKee8pbDmJGcLWNDXjh"),
         };
         
-<<<<<<< HEAD
         // Create optimized HTTP client with connection pooling
         let http_client = Arc::new(reqwest::Client::builder()
-=======
-        // Create reusable HTTP client with optimized settings
-        let http_client = reqwest::Client::builder()
->>>>>>> 205343fb
             .timeout(Duration::from_millis(5000))
             .tcp_keepalive(Duration::from_secs(60))
             .pool_idle_timeout(Duration::from_secs(90))
             .pool_max_idle_per_host(10)
             .http2_prior_knowledge()
             .build()
-<<<<<<< HEAD
             .expect("Failed to create HTTP client"));
-=======
-            .expect("Failed to create HTTP client");
->>>>>>> 205343fb
             
         // Pre-create backup RPC client
         let backup_rpc_client = Arc::new(RpcClient::new_with_commitment(
             "https://acc.solayer.org".to_string(),
             CommitmentConfig::processed(),
         ));
-<<<<<<< HEAD
         
         // Pre-initialize Jito client
         let jito_client = match jito::get_searcher_client_auth(
@@ -146,8 +119,6 @@
                 None
             }
         };
-=======
->>>>>>> 205343fb
 
         Self {
             keypair,
@@ -162,19 +133,11 @@
             tip_addresses,
             http_client,
             backup_rpc_client,
-<<<<<<< HEAD
             jito_client,
-=======
->>>>>>> 205343fb
         }
     }
 
     fn build_base_instructions(keypair: &Keypair, token_mint: Pubkey, amount_in: u64) -> Vec<Instruction> {
-<<<<<<< HEAD
-=======
-        use spl_associated_token_account::instruction::create_associated_token_account_idempotent;
-        
->>>>>>> 205343fb
         let cu_budget = 2_000_000u32;
         let cu_price = 500_000u64;
 
@@ -285,8 +248,7 @@
     }
 
     pub async fn run_loop(self) {
-<<<<<<< HEAD
-        info!("Starting optimized tx sender loop - 50ms intervals");
+        info!("Starting tx sender loop - 50ms intervals");
 
         let mut interval = tokio::time::interval(Duration::from_millis(50)); // 2x faster: 50ms instead of 100ms
         interval.set_missed_tick_behavior(tokio::time::MissedTickBehavior::Skip);
@@ -294,31 +256,6 @@
         loop {
             interval.tick().await;
             self.buy_optimized().await;
-=======
-        info!("Starting tx sender loop");
-
-        // let tpu_client = Arc::new(TpuClient::new(
-        //     "client",
-        //     self.client.clone(),
-        //     "wss://validator.solayer.org",
-        //     TpuClientConfig::default(),
-        // )
-        // .await.unwrap());
-
-        loop {
-            buy(
-                self.amount_in,
-                self.token_mint,
-                self.keypair.insecure_clone(),
-                self.latest_blockhash.clone(),
-                self.client.clone(),
-                // tpu_client.clone(),
-                self.jito_client.clone(),
-                self.zeroslot_api_key.as_deref(),
-                self.bloxroute_api_key.as_deref(),
-            ).await;
-            tokio::time::sleep(Duration::from_millis(100)).await;
->>>>>>> 205343fb
         }
     }
     
